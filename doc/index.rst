.. title:: Home

.. raw:: html

    <div class="banner">
        <h1>PyGMT</h1>
        <h2>
            A Python interface for the
            <a href="https://www.generic-mapping-tools.org/">Generic Mapping Tools</a>
        </h2>
    </div>

.. include:: ../README.rst
    :start-after: placeholder-for-doc-index

.. toctree::
    :maxdepth: 2
    :hidden:
    :caption: Getting Started

    overview.rst
    install.rst
    tutorials/first-figure.rst
    gallery/index.rst

.. toctree::
    :maxdepth: 2
    :hidden:
    :caption: User Guide

    tutorials/frames.rst
    projections/index.rst
    tutorials/coastlines.rst
    tutorials/plot.rst
<<<<<<< HEAD
    tutorials/subplots.rst
=======
    tutorials/text.rst
>>>>>>> 0453ea03

.. toctree::
    :maxdepth: 2
    :hidden:
    :caption: Reference documentation

    api/index.rst
    changes.rst<|MERGE_RESOLUTION|>--- conflicted
+++ resolved
@@ -32,11 +32,8 @@
     projections/index.rst
     tutorials/coastlines.rst
     tutorials/plot.rst
-<<<<<<< HEAD
     tutorials/subplots.rst
-=======
     tutorials/text.rst
->>>>>>> 0453ea03
 
 .. toctree::
     :maxdepth: 2
