--- conflicted
+++ resolved
@@ -13,18 +13,8 @@
 
 # Import modules to make the high-level GMT Python API
 from pygmt import datasets
-<<<<<<< HEAD
 from pygmt.figure import Figure, set_display
-from pygmt.filtering import blockmedian
-from pygmt.gridding import surface
-from pygmt.gridops import grdcut, grdfilter
-from pygmt.mathops import makecpt
-from pygmt.modules import GMTDataArrayAccessor, config, grdinfo, info, which
-from pygmt.sampling import grdtrack
-=======
-from pygmt.figure import Figure
 from pygmt.modules import GMTDataArrayAccessor, config
->>>>>>> af65579a
 from pygmt.session_management import begin as _begin
 from pygmt.session_management import end as _end
 from pygmt.src import (
